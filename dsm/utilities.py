# coding=utf-8
# MIT License

# Copyright (c) 2020 Carnegie Mellon University, Auton Lab

# Permission is hereby granted, free of charge, to any person obtaining a copy
# of this software and associated documentation files (the "Software"), to deal
# in the Software without restriction, including without limitation the rights
# to use, copy, modify, merge, publish, distribute, sublicense, and/or sell
# copies of the Software, and to permit persons to whom the Software is
# furnished to do so, subject to the following conditions:

# The above copyright notice and this permission notice shall be included in all
# copies or substantial portions of the Software.

# THE SOFTWARE IS PROVIDED "AS IS", WITHOUT WARRANTY OF ANY KIND, EXPRESS OR
# IMPLIED, INCLUDING BUT NOT LIMITED TO THE WARRANTIES OF MERCHANTABILITY,
# FITNESS FOR A PARTICULAR PURPOSE AND NONINFRINGEMENT. IN NO EVENT SHALL THE
# AUTHORS OR COPYRIGHT HOLDERS BE LIABLE FOR ANY CLAIM, DAMAGES OR OTHER
# LIABILITY, WHETHER IN AN ACTION OF CONTRACT, TORT OR OTHERWISE, ARISING FROM,
# OUT OF OR IN CONNECTION WITH THE SOFTWARE OR THE USE OR OTHER DEALINGS IN THE
# SOFTWARE.


"""Utility functions to train the Deep Survival Machines models"""

from dsm.dsm_torch import DeepSurvivalMachinesTorch
from dsm.losses import unconditional_loss, conditional_loss

from tqdm import tqdm
from copy import deepcopy

import torch
import numpy as np

import gc
import logging


def get_optimizer(model, lr):

  if model.optimizer == 'Adam':
    return torch.optim.Adam(model.parameters(), lr=lr)
  elif model.optimizer == 'SGD':
    return torch.optim.SGD(model.parameters(), lr=lr)
  elif model.optimizer == 'RMSProp':
    return torch.optim.RMSprop(model.parameters(), lr=lr)
  else:
    raise NotImplementedError('Optimizer '+model.optimizer+
                              ' is not implemented')

def pretrain_dsm(model, t_train, e_train, t_valid, e_valid,
                 n_iter=10000, lr=1e-2, thres=1e-4):

  premodel = DeepSurvivalMachinesTorch(1, 1,
                                       dist=model.dist,
                                       risks=model.risks)
  premodel.double()

  optimizer = get_optimizer(model, lr)

  oldcost = float('inf')
  patience = 0
  costs = []
  for _ in tqdm(range(n_iter)):

    optimizer.zero_grad()
    loss = 0
    for r in range(model.risks):
      loss += unconditional_loss(premodel, t_train, e_train, str(r+1))
    loss.backward()
    optimizer.step()

    valid_loss = 0
    for r in range(model.risks): 
      valid_loss += unconditional_loss(premodel, t_valid, e_valid, str(r+1))
    valid_loss = valid_loss.detach().cpu().numpy()
    costs.append(valid_loss)
    #print(valid_loss)
    if np.abs(costs[-1] - oldcost) < thres:
      patience += 1
      if patience == 3:
        break
    oldcost = costs[-1]

  return premodel

def _reshape_tensor_with_nans(data):
  """Helper function to unroll padded RNN inputs."""
  data = data.reshape(-1)
  return data[~torch.isnan(data)]

def _get_padded_features(x):
  """Helper function to pad variable length RNN inputs with nans."""
  d = max([len(x_) for x_ in x])
  padx = []
  for i in range(len(x)):
    pads = np.nan*np.ones((d - len(x[i]),) + x[i].shape[1:])
    padx.append(np.concatenate([x[i], pads]))
  return np.array(padx)

def _get_padded_targets(t):
  """Helper function to pad variable length RNN inputs with nans."""
  d = max([len(t_) for t_ in t])
  padt = []
  for i in range(len(t)):
    pads = np.nan*np.ones(d - len(t[i]))
    padt.append(np.concatenate([t[i], pads]))
  return np.array(padt)[:, :, np.newaxis]

def train_dsm(model,
              x_train, t_train, e_train,
              x_valid, t_valid, e_valid,
              n_iter=10000, lr=1e-3, elbo=True,
              bs=100):
  """Function to train the torch instance of the model."""

  logging.info('Pretraining the Underlying Distributions...')
  # For padded variable length sequences we first unroll the input and
  # mask out the padded nans.
  t_train_ = _reshape_tensor_with_nans(t_train)
  e_train_ = _reshape_tensor_with_nans(e_train)
  t_valid_ = _reshape_tensor_with_nans(t_valid)
  e_valid_ = _reshape_tensor_with_nans(e_valid)

  premodel = pretrain_dsm(model,
                          t_train_,
                          e_train_,
                          t_valid_,
                          e_valid_,
                          n_iter=10000,
                          lr=1e-2,
                          thres=1e-4)

  for r in range(model.risks):
    model.shape[str(r+1)].data.fill_(float(premodel.shape[str(r+1)]))
    model.scale[str(r+1)].data.fill_(float(premodel.scale[str(r+1)]))

  model.double()
  optimizer = get_optimizer(model, lr)

  patience = 0
  oldcost = float('inf')

  nbatches = int(x_train.shape[0]/bs)+1

  dics = []
  costs = []
  i = 0
  for i in tqdm(range(n_iter)):
    for j in range(nbatches):

      xb = x_train[j*bs:(j+1)*bs]
      tb = t_train[j*bs:(j+1)*bs]
      eb = e_train[j*bs:(j+1)*bs]

      if xb.shape[0] == 0:
        continue

      optimizer.zero_grad()
      loss = 0
      for r in range(model.risks):
        loss += conditional_loss(model,
                                 xb,
                                 _reshape_tensor_with_nans(tb),
                                 _reshape_tensor_with_nans(eb),
                                 elbo=elbo,
                                 risk=str(r+1))
      #print ("Train Loss:", float(loss))
      loss.backward()
      optimizer.step()

    valid_loss = 0
    for r in range(model.risks):
      valid_loss += conditional_loss(model,
                                     x_valid,
                                     t_valid_,
                                     e_valid_,
                                     elbo=False,
                                     risk=str(r+1))

    valid_loss = valid_loss.detach().cpu().numpy()
    costs.append(float(valid_loss))
    dics.append(deepcopy(model.state_dict()))

<<<<<<< HEAD
    if (costs[-1] >= oldcost):
=======
    if costs[-1] >= oldcost:
>>>>>>> e88c8855
      if patience == 2:
        minm = np.argmin(costs)
        model.load_state_dict(dics[minm])

        del dics
        gc.collect()

        return model, i
      else:
        patience += 1
    else:
      patience = 0

    oldcost = costs[-1]

  minm = np.argmin(costs)
  model.load_state_dict(dics[minm])

  del dics
  gc.collect()

  return model, i<|MERGE_RESOLUTION|>--- conflicted
+++ resolved
@@ -183,11 +183,7 @@
     costs.append(float(valid_loss))
     dics.append(deepcopy(model.state_dict()))
 
-<<<<<<< HEAD
     if (costs[-1] >= oldcost):
-=======
-    if costs[-1] >= oldcost:
->>>>>>> e88c8855
       if patience == 2:
         minm = np.argmin(costs)
         model.load_state_dict(dics[minm])
