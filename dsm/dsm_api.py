# coding=utf-8
# MIT License

# Copyright (c) 2020 Carnegie Mellon University, Auton Lab

# Permission is hereby granted, free of charge, to any person obtaining a copy
# of this software and associated documentation files (the "Software"), to deal
# in the Software without restriction, including without limitation the rights
# to use, copy, modify, merge, publish, distribute, sublicense, and/or sell
# copies of the Software, and to permit persons to whom the Software is
# furnished to do so, subject to the following conditions:

# The above copyright notice and this permission notice shall be included in all
# copies or substantial portions of the Software.

# THE SOFTWARE IS PROVIDED "AS IS", WITHOUT WARRANTY OF ANY KIND, EXPRESS OR
# IMPLIED, INCLUDING BUT NOT LIMITED TO THE WARRANTIES OF MERCHANTABILITY,
# FITNESS FOR A PARTICULAR PURPOSE AND NONINFRINGEMENT. IN NO EVENT SHALL THE
# AUTHORS OR COPYRIGHT HOLDERS BE LIABLE FOR ANY CLAIM, DAMAGES OR OTHER
# LIABILITY, WHETHER IN AN ACTION OF CONTRACT, TORT OR OTHERWISE, ARISING FROM,
# OUT OF OR IN CONNECTION WITH THE SOFTWARE OR THE USE OR OTHER DEALINGS IN THE
# SOFTWARE.


"""
This module is a wrapper around torch implementations and
provides a convenient API to train Deep Survival Machines.
"""

from dsm.dsm_torch import DeepSurvivalMachinesTorch
from dsm.dsm_torch import DeepRecurrentSurvivalMachinesTorch
from dsm.losses import predict_cdf
import dsm.losses as losses
from dsm.utilities import train_dsm, _get_padded_features, _get_padded_targets

import torch
import numpy as np

__pdoc__ = {}
__pdoc__["DSMBase"] = False
__pdoc__["DeepSurvivalMachines.fit"] = True

class DSMBase():
  """Base Class for all DSM models"""

  def __init__(self, k=3, layers=None, distribution="Weibull",
               temp=1000., discount=1.0, cuda = False):
    self.k = k
    self.layers = layers
    self.dist = distribution
    self.temp = temp
    self.discount = discount
    self.fitted = False

<<<<<<< HEAD
    self.cuda = cuda

  def _gen_torch_model(self, inputdim, optimizer):
=======
  def _gen_torch_model(self, inputdim, optimizer, risks):
>>>>>>> 5dc10179
    """Helper function to return a torch model."""
    model = DeepSurvivalMachinesTorch(inputdim,
                                     k=self.k,
                                     layers=self.layers,
                                     dist=self.dist,
                                     temp=self.temp,
                                     discount=self.discount,
<<<<<<< HEAD
                                     optimizer=optimizer)
    
    if self.cuda:
        model = model.cuda()
    
    return model
=======
                                     optimizer=optimizer,
                                     risks=risks)
>>>>>>> 5dc10179

  def fit(self, x, t, e, vsize=0.15,
          iters=1, learning_rate=1e-3, batch_size=100,
          elbo=True, optimizer="Adam", random_state=100):

    r"""This method is used to train an instance of the DSM model.

    Parameters
    ----------
    x: np.ndarray
        A numpy array of the input features, \( x \).
    t: np.ndarray
        A numpy array of the event/censoring times, \( t \).
    e: np.ndarray
        A numpy array of the event/censoring indicators, \( \delta \).
        \( \delta = 1 \) means the event took place.
    vsize: float
        Amount of data to set aside as the validation set.
    iters: int
        The maximum number of training iterations on the training dataset.
    learning_rate: float
        The learning rate for the `Adam` optimizer.
    batch_size: int
        learning is performed on mini-batches of input data. this parameter
        specifies the size of each mini-batch.
    elbo: bool
        Whether to use the Evidence Lower Bound for optimization.
        Default is True.
    optimizer: str
        The choice of the gradient based optimization method. One of
        'Adam', 'RMSProp' or 'SGD'.
    random_state: float
        random seed that determines how the validation set is chosen.

    """

    processed_data = self._prepocess_training_data(x, t, e, vsize,
                                                   random_state)
    x_train, t_train, e_train, x_val, t_val, e_val = processed_data

    inputdim = x_train.shape[-1]
    maxrisk = int(e_train.max())
    model = self._gen_torch_model(inputdim, optimizer, risks=maxrisk)
    model, _ = train_dsm(model,
                         x_train, t_train, e_train,
                         x_val, t_val, e_val,
                         n_iter=iters,
                         lr=learning_rate,
                         elbo=elbo,
                         bs=batch_size)

    self.torch_model = model.eval()
    self.fitted = True

  def _prepocess_test_data(self, x):
    data = torch.from_numpy(x)
    if self.cuda:
         data = data.cuda()
    return data

  def cpu(self):
    self.cuda = False
    self.torch_model = self.torch_model.cpu()
    return self

  def _prepocess_training_data(self, x, t, e, vsize, random_state):

    idx = list(range(x.shape[0]))
    np.random.seed(random_state)
    np.random.shuffle(idx)
    x_train, t_train, e_train = x[idx], t[idx], e[idx]

    x_train = torch.from_numpy(x_train).double()
    t_train = torch.from_numpy(t_train).double()
    e_train = torch.from_numpy(e_train).double()

    vsize = int(vsize*x_train.shape[0])

    x_val, t_val, e_val = x_train[-vsize:], t_train[-vsize:], e_train[-vsize:]
    x_train = x_train[:-vsize]
    t_train = t_train[:-vsize]
    e_train = e_train[:-vsize]
    
    if self.cuda:
        x_train, t_train, e_train, x_val, t_val, e_val = x_train.cuda(), \
            t_train.cuda(), e_train.cuda(), x_val.cuda(), t_val.cuda(),\
            e_val.cuda()

    return (x_train, t_train, e_train,
            x_val, t_val, e_val)

  def predict_mean(self, x, risk=1):
    r"""Returns the mean Time-to-Event \( t \)

    Parameters
    ----------
    x: np.ndarray
        A numpy array of the input features, \( x \).
    Returns:
      np.array: numpy array of the mean time to event.

    """

    if self.fitted:
      x = self._prepocess_test_data(x)
      scores = losses.predict_mean(self.torch_model, x, risk=str(risk))
      return scores
    else:
      raise Exception("The model has not been fitted yet. Please fit the " +
                      "model using the `fit` method on some training data " +
                      "before calling `predict_mean`.")
  def predict_risk(self, x, t, risk=1):
    r"""Returns the estimated risk of an event occuring before time \( t \)
      \( \widehat{\mathbb{P}}(T\leq t|X) \) for some input data \( x \).

    Parameters
    ----------
    x: np.ndarray
        A numpy array of the input features, \( x \).
    t: list or float
        a list or float of the times at which survival probability is
        to be computed
    Returns:
      np.array: numpy array of the risks at each time in t.

    """

    if self.fitted:
      return 1-self.predict_survival(x, t, risk=str(risk))
    else:
      raise Exception("The model has not been fitted yet. Please fit the " +
                      "model using the `fit` method on some training data " +
                      "before calling `predict_risk`.")


  def predict_survival(self, x, t, risk=1):
    r"""Returns the estimated survival probability at time \( t \),
      \( \widehat{\mathbb{P}}(T > t|X) \) for some input data \( x \).

    Parameters
    ----------
    x: np.ndarray
        A numpy array of the input features, \( x \).
    t: list or float
        a list or float of the times at which survival probability is
        to be computed
    Returns:
      np.array: numpy array of the survival probabilites at each time in t.

    """
    x = self._prepocess_test_data(x)
    if not isinstance(t, list):
      t = [t]
    if self.fitted:
      scores = predict_cdf(self.torch_model, x, t, risk=str(risk))
      return np.exp(np.array(scores)).T
    else:
      raise Exception("The model has not been fitted yet. Please fit the " +
                      "model using the `fit` method on some training data " +
                      "before calling `predict_risk`.")


class DeepSurvivalMachines(DSMBase):
  """A Deep Survival Machines model.

  This is the main interface to a Deep Survival Machines model.
  A model is instantiated with approporiate set of hyperparameters and
  fit on numpy arrays consisting of the features, event/censoring times
  and the event/censoring indicators.

  For full details on Deep Survival Machines, refer to our paper [1].

  References
  ----------
  [1] <a href="https://arxiv.org/abs/2003.01176">Deep Survival Machines:
  Fully Parametric Survival Regression and
  Representation Learning for Censored Data with Competing Risks."
  arXiv preprint arXiv:2003.01176 (2020)</a>

  Parameters
  ----------
  k: int
      The number of underlying parametric distributions.
  layers: list
      A list of integers consisting of the number of neurons in each
      hidden layer.
  distribution: str
      Choice of the underlying survival distributions.
      One of 'Weibull', 'LogNormal'.
      Default is 'Weibull'.
  temp: float
      The logits for the gate are rescaled with this value.
      Default is 1000.
  discount: float
      a float in [0,1] that determines how to discount the tail bias
      from the uncensored instances.
      Default is 1.

  Example
  -------
  >>> from dsm import DeepSurvivalMachines
  >>> model = DeepSurvivalMachines()
  >>> model.fit(x, t, e)

  """

  def __call__(self):
    if self.fitted:
      print("A fitted instance of the Deep Survival Machines model")
    else:
      print("An unfitted instance of the Deep Survival Machines model")

    print("Number of underlying distributions (k):", self.k)
    print("Hidden Layers:", self.layers)
    print("Distribution Choice:", self.dist)


class DeepRecurrentSurvivalMachines(DSMBase):

  """The Deep Recurrent Survival Machines model to handle data with
  time-dependent covariates.

  """

  def __init__(self, k=3, layers=None, hidden=None, 
<<<<<<< HEAD
               distribution='Weibull', temp=1000., discount=1.0, typ='LSTM',
               cuda=False):
    super(DeepRecurrentSurvivalMachines, self).__init__(k=k, layers=layers,
                                                        distribution=distribution,
                                                        temp=temp, discount=discount,
                                                        cuda=cuda)
    self.hidden = hidden
    self.typ = typ
    
  def _gen_torch_model(self, inputdim, optimizer):
=======
               distribution='Weibull', temp=1000., discount=1.0, typ='LSTM'):
    super(DeepRecurrentSurvivalMachines, self).__init__(k=k,
                                                        layers=layers,
                                                        distribution=distribution,
                                                        temp=temp,
                                                        discount=discount)
    self.hidden = hidden
    self.typ = typ
  def _gen_torch_model(self, inputdim, optimizer, risks):
>>>>>>> 5dc10179
    """Helper function to return a torch model."""
    model = DeepRecurrentSurvivalMachinesTorch(inputdim,
                                              k=self.k,
                                              layers=self.layers,
                                              hidden=self.hidden,
                                              dist=self.dist,
                                              temp=self.temp,
                                              discount=self.discount,
                                              optimizer=optimizer,
<<<<<<< HEAD
                                              typ=self.typ)
    if self.cuda:
        model = model.cuda()
    
    return model
=======
                                              typ=self.typ,
                                              risks=risks)
>>>>>>> 5dc10179

  def _prepocess_test_data(self, x):
    data = torch.from_numpy(_get_padded_features(x))
    if self.cuda:
         data = data.cuda()
            
    return data

  def _prepocess_training_data(self, x, t, e, vsize, random_state):
    """RNNs require different preprocessing for variable length sequences"""

    idx = list(range(x.shape[0]))
    np.random.seed(random_state)
    np.random.shuffle(idx)

    x = _get_padded_features(x)
    t = _get_padded_targets(t)
    e = _get_padded_targets(e)

    x_train, t_train, e_train = x[idx], t[idx], e[idx]

    x_train = torch.from_numpy(x_train).double()
    t_train = torch.from_numpy(t_train).double()
    e_train = torch.from_numpy(e_train).double()

    vsize = int(vsize*x_train.shape[0])
    x_val, t_val, e_val = x_train[-vsize:], t_train[-vsize:], e_train[-vsize:]

    x_train = x_train[:-vsize]
    t_train = t_train[:-vsize]
    e_train = e_train[:-vsize]

    if self.cuda:
        x_train, t_train, e_train, x_val, t_val, e_val = x_train.cuda(), \
            t_train.cuda(), e_train.cuda(), x_val.cuda(), t_val.cuda(),\
            e_val.cuda()
    
    return (x_train, t_train, e_train,
            x_val, t_val, e_val)


class DeepConvolutionalSurvivalMachines(DeepRecurrentSurvivalMachines):
  __doc__ = "..warning:: Not Implemented"
  pass<|MERGE_RESOLUTION|>--- conflicted
+++ resolved
@@ -52,13 +52,9 @@
     self.discount = discount
     self.fitted = False
 
-<<<<<<< HEAD
     self.cuda = cuda
-
-  def _gen_torch_model(self, inputdim, optimizer):
-=======
+    
   def _gen_torch_model(self, inputdim, optimizer, risks):
->>>>>>> 5dc10179
     """Helper function to return a torch model."""
     model = DeepSurvivalMachinesTorch(inputdim,
                                      k=self.k,
@@ -66,17 +62,12 @@
                                      dist=self.dist,
                                      temp=self.temp,
                                      discount=self.discount,
-<<<<<<< HEAD
-                                     optimizer=optimizer)
-    
+                                     optimizer=optimizer,
+                                     risks=risks)
     if self.cuda:
         model = model.cuda()
     
     return model
-=======
-                                     optimizer=optimizer,
-                                     risks=risks)
->>>>>>> 5dc10179
 
   def fit(self, x, t, e, vsize=0.15,
           iters=1, learning_rate=1e-3, batch_size=100,
@@ -302,28 +293,17 @@
   """
 
   def __init__(self, k=3, layers=None, hidden=None, 
-<<<<<<< HEAD
-               distribution='Weibull', temp=1000., discount=1.0, typ='LSTM',
-               cuda=False):
-    super(DeepRecurrentSurvivalMachines, self).__init__(k=k, layers=layers,
-                                                        distribution=distribution,
-                                                        temp=temp, discount=discount,
-                                                        cuda=cuda)
-    self.hidden = hidden
-    self.typ = typ
-    
-  def _gen_torch_model(self, inputdim, optimizer):
-=======
-               distribution='Weibull', temp=1000., discount=1.0, typ='LSTM'):
+               distribution='Weibull', temp=1000., discount=1.0, typ='LSTM', cuda=False):
     super(DeepRecurrentSurvivalMachines, self).__init__(k=k,
                                                         layers=layers,
                                                         distribution=distribution,
                                                         temp=temp,
-                                                        discount=discount)
+                                                        discount=discount, 
+                                                        cuda=cuda)
     self.hidden = hidden
     self.typ = typ
+
   def _gen_torch_model(self, inputdim, optimizer, risks):
->>>>>>> 5dc10179
     """Helper function to return a torch model."""
     model = DeepRecurrentSurvivalMachinesTorch(inputdim,
                                               k=self.k,
@@ -333,16 +313,12 @@
                                               temp=self.temp,
                                               discount=self.discount,
                                               optimizer=optimizer,
-<<<<<<< HEAD
-                                              typ=self.typ)
-    if self.cuda:
-        model = model.cuda()
-    
-    return model
-=======
                                               typ=self.typ,
                                               risks=risks)
->>>>>>> 5dc10179
+    if self.cuda:
+        model = model.cuda()
+
+    return model
 
   def _prepocess_test_data(self, x):
     data = torch.from_numpy(_get_padded_features(x))
