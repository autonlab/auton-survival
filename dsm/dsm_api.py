--- conflicted
+++ resolved
@@ -182,15 +182,9 @@
 
     loss = 0
     for r in range(self.torch_model.risks):
-<<<<<<< HEAD
         loss += float(losses.conditional_loss(self.torch_model,
                       x_val, t_val, e_val, elbo=False,
                       risk=str(r+1)).detach().cpu().numpy())
-=======
-      loss += float(losses.conditional_loss(self.torch_model,
-                    x_val, t_val, e_val, elbo=False,
-                    risk=str(r+1)).detach().numpy())
->>>>>>> e88c8855
     return loss
 
   def _prepocess_test_data(self, x):
@@ -448,12 +442,8 @@
   """
 
   def __init__(self, k=3, layers=None, hidden=None, 
-<<<<<<< HEAD
                distribution='Weibull', temp=1000., discount=1.0, typ='ConvNet',
                cuda=False):
-=======
-               distribution="Weibull", temp=1000., discount=1.0, typ="ConvNet"):
->>>>>>> e88c8855
     super(DeepConvolutionalSurvivalMachines, self).__init__(k=k,
                                                             distribution=distribution,
                                                             temp=temp,
