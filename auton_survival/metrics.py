--- conflicted
+++ resolved
@@ -56,11 +56,7 @@
       Boolean numpy array of treatment indicators. True means individual was assigned a specific treatment.
   weights : pd.Series, default=None
       Treatment assignment propensity scores, \( \widehat{\mathbb{P}}(A|X=x) \).
-<<<<<<< HEAD
-      If None, all weights are set to 0.5.
-=======
       If `None`, all weights are set to \( 0.5 \). Default is `None`.
->>>>>>> 12cacb38
   horizon : float
       The time horizon at which to compare the survival curves.
       Must be specified for metric 'restricted_mean' and 'survival_at'.
